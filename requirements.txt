--- conflicted
+++ resolved
@@ -1,7 +1,2 @@
 ops
-<<<<<<< HEAD
-lightkube
-lightkube-models
-=======
->>>>>>> e0d2c69b
 parse